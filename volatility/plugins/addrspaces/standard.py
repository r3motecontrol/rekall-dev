# Volatility
# Copyright (C) 2007,2008 Volatile Systems
# Copyright (C) 2004,2005,2006 4tphi Research
#
# Authors:
# {npetroni,awalters}@4tphi.net (Nick Petroni and AAron Walters)
# Michael Cohen <scudette@users.sourceforge.net>
# Mike Auty <mike.auty@gmail.com>
#
# This program is free software; you can redistribute it and/or modify
# it under the terms of the GNU General Public License as published by
# the Free Software Foundation; either version 2 of the License, or (at
# your option) any later version.
#
# This program is distributed in the hope that it will be useful, but
# WITHOUT ANY WARRANTY; without even the implied warranty of
# MERCHANTABILITY or FITNESS FOR A PARTICULAR PURPOSE. See the GNU
# General Public License for more details.
#
# You should have received a copy of the GNU General Public License
# along with this program; if not, write to the Free Software
# Foundation, Inc., 59 Temple Place, Suite 330, Boston, MA 02111-1307 USA
#

""" These are standard address spaces supported by Volatility """
import struct
import urllib
import os

from volatility import addrspace


class FDAddressSpace(addrspace.BaseAddressSpace):
    """An address space which operated on a file like object."""

    __name = "filelike"

    ## We should be first.
    order = 0

    def __init__(self, fhandle=None, **kwargs):
        super(FDAddressSpace, self).__init__(**kwargs)
        fhandle = (self.session and self.session.fhandle) or fhandle
        self.as_assert(fhandle is not None, 'file handle must be provided')

        self.fhandle = fhandle
        self.fhandle.seek(0, 2)
        self.fsize = self.fhandle.tell()
        self.offset = 0

    def read(self, addr, length):
        self.fhandle.seek(addr)
        return self.fhandle.read(length)

    def zread(self, addr, length):
        return self.read(addr, length)

    def read_long(self, addr):
        string = self.read(addr, 4)
        (longval,) = struct.unpack('=I', string)
        return longval

    def get_available_addresses(self):
        # Since the second parameter is the length of the run
        # not the end location, it must be set to fsize, not fsize - 1
        yield (0, self.fsize)

    def is_valid_address(self, addr):
        if addr == None:
            return False
        return addr < self.fsize

    def close(self):
        self.fhandle.close()

    def __eq__(self, other):
        return (self.__class__ == other.__class__ and
                self.base == other.base and
                self.fname == other.fname)


class FileAddressSpace(FDAddressSpace):
    """ This is a direct file AS.

    For this AS to be instantiated, we need

    1) A valid config.filename

    2) no one else has picked the AS before us

    3) base == None (we dont operate on anyone else so we need to be
    right at the bottom of the AS stack.)
    """
<<<<<<< HEAD
    def vtop(self, addr):
        """Abstract function that converts virtual (paged) addresses to physical addresses"""
        pass

    def get_available_pages(self):
        """A generator that returns (addr, size) for each of the virtual addresses present, sorted by offset"""
        pass

    def get_available_addresses(self):
        """A generator that returns (addr, size) for each valid address block"""
        runLength = None
        currentOffset = None
        for (offset, size) in self.get_available_pages():
            if (runLength == None):
                runLength = size
                currentOffset = offset
            else:
                if (offset <= (currentOffset + runLength)):
                    runLength += (currentOffset + runLength - offset) + size
                else:
                    yield (currentOffset, runLength)
                    runLength = size
                    currentOffset = offset
        if (runLength != None and currentOffset != None):
            yield (currentOffset, runLength)
        raise StopIteration

    def is_valid_address(self, vaddr):
        """Returns whether a virtual address is valid"""
        if vaddr == None:
            return False
        try:
            paddr = self.vtop(vaddr)
        except BaseException:
            return False
        if paddr == None:
            return False
        return self.base.is_valid_address(paddr)
=======

    __name = "file"

    ## We should be the AS of last resort
    order = 100

    # This address space handles images.
    _md_image = True

    def __init__(self, base=None, filename=None, session=None, **kwargs):
        self.as_assert(base == None, 'Must be first Address Space')
>>>>>>> a06f8763

        self.session = session
        path = filename or (session and session.filename)
        self.as_assert(path, "Filename must be specified in session (e.g. "
                       "session.filename = 'MyFile.raw').")

        self.name = os.path.abspath(path)
        self.fname = self.name
        self.mode = 'rb'

        fhandle = open(self.fname, self.mode)
        super(FileAddressSpace, self).__init__(
            fhandle=fhandle, session=session, base=base, **kwargs)


class WriteableAddressSpace(FDAddressSpace):
    """This address space can be used to create new files.

    NOTE: The does not participate in voting or gets automatically selected. It
    can only be instantiated directly.
    """
<<<<<<< HEAD
    def write(self, vaddr, buf):
        if not self._config.WRITE:
            return False
=======

    # This prevents this class from being automatically registered.
    __abstract = True
>>>>>>> a06f8763

    def __init__(self, filename=None, mode="w+b", **kwargs):
        self.as_assert(filename, "Filename must be specified.")

        self.name = os.path.abspath(filename)
        self.fname = self.name
        self.mode = mode
        self.writeable = True

        fhandle = open(self.fname, self.mode)
        super(WriteableAddressSpace, self).__init__(fhandle=fhandle, **kwargs)
        self.as_assert(self.base == None, 'Must be first Address Space')

    def write(self, addr, data):
        try:
            self.fhandle.seek(addr)
            self.fhandle.write(data)
            self.fhandle.flush()
        except IOError:
            return False

        return True

    def is_valid_address(self, addr):
        # All addresses are valid, we just grow the file there.
        return True

    def read(self, addr, length):
        # Just null pad the file - even if we read past the end.
        self.fhandle.seek(addr)
        data = self.fhandle.read(length)

        if len(data) < length:
            data += "\x00" * (length - len(data))

        return data<|MERGE_RESOLUTION|>--- conflicted
+++ resolved
@@ -91,46 +91,6 @@
     3) base == None (we dont operate on anyone else so we need to be
     right at the bottom of the AS stack.)
     """
-<<<<<<< HEAD
-    def vtop(self, addr):
-        """Abstract function that converts virtual (paged) addresses to physical addresses"""
-        pass
-
-    def get_available_pages(self):
-        """A generator that returns (addr, size) for each of the virtual addresses present, sorted by offset"""
-        pass
-
-    def get_available_addresses(self):
-        """A generator that returns (addr, size) for each valid address block"""
-        runLength = None
-        currentOffset = None
-        for (offset, size) in self.get_available_pages():
-            if (runLength == None):
-                runLength = size
-                currentOffset = offset
-            else:
-                if (offset <= (currentOffset + runLength)):
-                    runLength += (currentOffset + runLength - offset) + size
-                else:
-                    yield (currentOffset, runLength)
-                    runLength = size
-                    currentOffset = offset
-        if (runLength != None and currentOffset != None):
-            yield (currentOffset, runLength)
-        raise StopIteration
-
-    def is_valid_address(self, vaddr):
-        """Returns whether a virtual address is valid"""
-        if vaddr == None:
-            return False
-        try:
-            paddr = self.vtop(vaddr)
-        except BaseException:
-            return False
-        if paddr == None:
-            return False
-        return self.base.is_valid_address(paddr)
-=======
 
     __name = "file"
 
@@ -142,7 +102,6 @@
 
     def __init__(self, base=None, filename=None, session=None, **kwargs):
         self.as_assert(base == None, 'Must be first Address Space')
->>>>>>> a06f8763
 
         self.session = session
         path = filename or (session and session.filename)
@@ -164,15 +123,9 @@
     NOTE: The does not participate in voting or gets automatically selected. It
     can only be instantiated directly.
     """
-<<<<<<< HEAD
-    def write(self, vaddr, buf):
-        if not self._config.WRITE:
-            return False
-=======
 
     # This prevents this class from being automatically registered.
     __abstract = True
->>>>>>> a06f8763
 
     def __init__(self, filename=None, mode="w+b", **kwargs):
         self.as_assert(filename, "Filename must be specified.")
